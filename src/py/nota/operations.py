from typing import (
    ContextManager,
    Optional,
    Generic,
    TypeVar,
    Optional,
    Iterable,
    Iterator,
    Callable,
    Union,
)
from pathlib import Path
from .model import Note, NotePath
import os

T = TypeVar("T")

NOTE_TEMPLATE = """
# Note title

--- tags: meta, code design

Microformats:

- A `#hashtag` to reference a topic
- An `[internal reference]`
- Things `@thing`
- Terms `_term_`
- Date `2021-09-09`
- Times `10:00:20`
- Datetimes `2021-09-09T10:00:20`

Bookmarks:

--- url
https://github.com/sebastien/nota
Write some description and just mention
the #cool #tag

Just make sure you close with a `---`
---


--- snippet

```
Put your code in there
```

and  you can interleave with comments and description

"""


class OperationException(Exception):
    pass


class NoteChangedError(OperationException):
    def __init__(self, path: str):
        super(f"Note has has change: {path}")
        self.path = path


class Operator:
    def hasNote(self, path: NotePath) -> bool:
        raise NotImplementedError

    def readNote(self, path: NotePath) -> Optional[str]:
        raise NotImplementedError

    def writeNote(self, path: NotePath, updated: str, original: Optional[str]) -> bool:
        raise NotImplementedError

    def pathNote(self, path: NotePath) -> Optional[str]:
        raise NotImplementedError

    def listNotes(self) -> Iterable[NotePath]:
        raise NotImplementedError

    def searchNotesTitle(self, query: str) -> Iterable[NotePath]:
        raise NotImplementedError

    def searchNotesContent(self, query: str) -> Iterable[NotePath]:
        raise NotImplementedError


class Store:
    def exists(self, path: NotePath) -> bool:
        """Tells if the given path exists"""
        raise NotImplementedError

    def read(self, path: NotePath) -> Optional[str]:
        """Reads the data from the given path."""
        raise NotImplementedError

    def write(self, path: NotePath, updated: str, original: Optional[str]) -> bool:
        """Writes the data to the given path."""
        raise NotImplementedError

    def list(self) -> Iterator[NotePath]:
        """Lists all the notes in the store"""
        raise NotImplementedError

    def pathNote(self, note: NotePath) -> str:
        raise NotImplementedError

    def notePath(self, path: str) -> NotePath:
        raise NotImplementedError


class LocalStore(Store):
    """Implements a local store"""

    EXTENSION = ".nd"

    def __init__(
        self,
        base: Union[Path, str] = Path(
            os.path.expandvars(os.getenv("NOTA_HOME", "$HOME/.nota"))
        ),
    ):
        self.base: Path = Path(base).absolute()
        if not self.base.exists():
            raise RuntimeError(f"Store path does not exsits: {base}")

    def exists(self, path: NotePath) -> bool:
        """Tells if the given path exists"""
        return (self.base / path).exists()

    def read(self, path: NotePath) -> Optional[str]:
        """Reads the data from the given path."""
        actual = self.pathNote(path)
        if os.path.exists(actual):
            with open(actual, "rt") as f:
                return f.read()
        else:
            return None

    def write(
        self, path: NotePath, contents: str, original: Optional[str] = None
    ) -> bool:
        """Writes the contents to the note."""
<<<<<<< HEAD
        actual_path = self.pathNote(path)
        if original and os.path.exists(actual_path):
=======
        actual_path:Path = Path(self.pathNote(path))
        if original and actual_path.exists():
>>>>>>> 1757d792
            with open(actual_path, "rt") as f:
                if f.read() != original:
                    raise NoteChangedError(path)

        if not actual_path.parent.exists():
            actual_path.parent.mkdir(parents=True)
        with open(actual_path, "wt") as f:
            f.write(contents)
        return True

    def list(self) -> Iterator[str]:
        # FIXME: This does not make sense, what if path is partial?
        for root, _, files in os.walk(self.base):
            for f in files:
                if f.endswith(self.EXTENSION):
                    # FIXME: Is we should make sure this is really relative to the
                    yield self.notePath(f"{root}/{f}")

    def pathNote(self, note: NotePath) -> str:
        return str(self.base / f"{note}{self.EXTENSION}")

    def notePath(self, path: str) -> NotePath:
        res = str(path)
        base = f"{self.base}/"
        if not path.startswith(base):
            raise RuntimeError(f"Path should start with '{base}', got: {path}")
        if not path.endswith(self.EXTENSION):
            raise RuntimeError("Path should end with '{self.EXTENSION}', got: {path}")
        return res[len(base) : -len(self.EXTENSION)]


class LocalOperator(Operator):
    def __init__(self, store: Optional[Store] = None):
        self.store: Store = store if store else LocalStore()

    def hasNote(self, path: NotePath) -> bool:
        return self.store.exists(path)

    def readNote(self, path: NotePath) -> Optional[str]:
        return self.store.read(path)

    def writeNote(self, path: NotePath, updated: str, original: Optional[str]) -> bool:
        return self.store.write(path, updated, original)

    def listNotes(self) -> Iterable[NotePath]:
        return self.store.list()

    def pathNote(self, path: NotePath) -> Optional[str]:
        return self.store.pathNote(path)


# --
# ## Git Operator
#
# The git operator is used to implement effects on the actions defined
# in Nota.
class GitOperator(Operator):
    def __init__(self):
        pass

    def hasNote(self, path: NotePath) -> bool:
        raise NotImplementedError

    def readNote(self, path: NotePath) -> str:
        raise NotImplementedError

    def listNotes(self) -> Iterable[NotePath]:
        raise NotImplementedError

    def searchNotesTitle(self, query: str) -> Iterable[NotePath]:
        raise NotImplementedError

    def searchNotesContent(self, query: str) -> Iterable[NotePath]:
        raise NotImplementedError


class CompositeOperator(Operator):
    def __init__(self, *delegates: Operator):
        self.delegates = delegates

    def hasNote(self, path: NotePath) -> bool:
        return [_.hasNote(path) for _ in self.delegates][0]

    def readNote(self, path: NotePath) -> Optional[str]:
        return [_.readNote(path) for _ in self.delegates][0]

    def writeNote(self, path: NotePath, updated: str, original: Optional[str]) -> bool:
        return [_.writeNote(path, updated, original) for _ in self.delegates][0]

    def listNotes(self) -> Iterable[NotePath]:
        return [_.listNotes() for _ in self.delegates][0]

    def pathNote(self, path: NotePath) -> Optional[str]:
        return [_.pathNote(path) for _ in self.delegates][0]

    def searchNotesTitle(self, query: str) -> Iterable[NotePath]:
        return [_.searchNotesTitle(query) for _ in self.delegates][0]

    def searchNotesContent(self, query: str) -> Iterable[NotePath]:
        return [_.searchNotesContent(query) for _ in self.delegates][0]


# EOF<|MERGE_RESOLUTION|>--- conflicted
+++ resolved
@@ -141,13 +141,8 @@
         self, path: NotePath, contents: str, original: Optional[str] = None
     ) -> bool:
         """Writes the contents to the note."""
-<<<<<<< HEAD
         actual_path = self.pathNote(path)
         if original and os.path.exists(actual_path):
-=======
-        actual_path:Path = Path(self.pathNote(path))
-        if original and actual_path.exists():
->>>>>>> 1757d792
             with open(actual_path, "rt") as f:
                 if f.read() != original:
                     raise NoteChangedError(path)
